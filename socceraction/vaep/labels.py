"""Implements the label tranformers of the VAEP framework."""

import pandas as pd  # type: ignore
from pandera.typing import DataFrame

import socceraction.spadl.config as spadl
from socceraction.spadl.schema import SPADLSchema


def scores(actions: DataFrame[SPADLSchema], nr_actions: int = 10) -> pd.DataFrame:
    """Determine whether the team possessing the ball scored a goal within the next x actions.

    Parameters
    ----------
    actions : pd.DataFrame
        The actions of a game.
    nr_actions : int, default=10  # noqa: DAR103
        Number of actions after the current action to consider.

    Returns
    -------
    pd.DataFrame
        A dataframe with a column 'scores' and a row for each action set to
        True if a goal was scored by the team possessing the ball within the
        next x actions; otherwise False.
    """
    # merging goals, owngoals and team_ids

    goals = actions["type_name"].str.contains("shot") & (
        actions["result_id"] == spadl.results.index("success")
    )
    owngoals = actions["type_name"].str.contains("shot") & (
        actions["result_id"] == spadl.results.index("owngoal")
    )
    y = pd.concat([goals, owngoals, actions["team_id"]], axis=1)
    y.columns = ["goal", "owngoal", "team_id"]

    # adding future results
    for i in range(1, nr_actions):
        for c in ["team_id", "goal", "owngoal"]:
            shifted = y[c].shift(-i)
<<<<<<< HEAD
            shifted[-i:] = y[c].iloc[len(y) - 1]
            y['%s+%d' % (c, i)] = shifted
=======
            shifted[-i:] = y[c][len(y) - 1]
            y["%s+%d" % (c, i)] = shifted
>>>>>>> 4038e0c8

    res = y["goal"]
    for i in range(1, nr_actions):
        gi = y["goal+%d" % i] & (y["team_id+%d" % i] == y["team_id"])
        ogi = y["owngoal+%d" % i] & (y["team_id+%d" % i] != y["team_id"])
        res = res | gi | ogi

    return pd.DataFrame(res, columns=["scores"])


def concedes(actions: DataFrame[SPADLSchema], nr_actions: int = 10) -> pd.DataFrame:
    """Determine whether the team possessing the ball conceded a goal within the next x actions.

    Parameters
    ----------
    actions : pd.DataFrame
        The actions of a game.
    nr_actions : int, default=10  # noqa: DAR103
        Number of actions after the current action to consider.

    Returns
    -------
    pd.DataFrame
        A dataframe with a column 'concedes' and a row for each action set to
        True if a goal was conceded by the team possessing the ball within the
        next x actions; otherwise False.
    """
    # merging goals,owngoals and team_ids
    goals = actions["type_name"].str.contains("shot") & (
        actions["result_id"] == spadl.results.index("success")
    )
    owngoals = actions["type_name"].str.contains("shot") & (
        actions["result_id"] == spadl.results.index("owngoal")
    )
    y = pd.concat([goals, owngoals, actions["team_id"]], axis=1)
    y.columns = ["goal", "owngoal", "team_id"]

    # adding future results
    for i in range(1, nr_actions):
        for c in ["team_id", "goal", "owngoal"]:
            shifted = y[c].shift(-i)
<<<<<<< HEAD
            shifted[-i:] = y[c].iloc[len(y) - 1]
            y['%s+%d' % (c, i)] = shifted
=======
            shifted[-i:] = y[c][len(y) - 1]
            y["%s+%d" % (c, i)] = shifted
>>>>>>> 4038e0c8

    res = y["owngoal"]
    for i in range(1, nr_actions):
        gi = y["goal+%d" % i] & (y["team_id+%d" % i] != y["team_id"])
        ogi = y["owngoal+%d" % i] & (y["team_id+%d" % i] == y["team_id"])
        res = res | gi | ogi

    return pd.DataFrame(res, columns=["concedes"])


def goal_from_shot(actions: DataFrame[SPADLSchema]) -> pd.DataFrame:
    """Determine whether a goal was scored from the current action.

    This label can be use to train an xG model.

    Parameters
    ----------
    actions : pd.DataFrame
        The actions of a game.

    Returns
    -------
    pd.DataFrame
        A dataframe with a column 'goal' and a row for each action set to
        True if a goal was scored from the current action; otherwise False.
    """
    goals = actions["type_name"].str.contains("shot") & (
        actions["result_id"] == spadl.results.index("success")
    )

    return pd.DataFrame(goals, columns=["goal_from_shot"])<|MERGE_RESOLUTION|>--- conflicted
+++ resolved
@@ -39,13 +39,8 @@
     for i in range(1, nr_actions):
         for c in ["team_id", "goal", "owngoal"]:
             shifted = y[c].shift(-i)
-<<<<<<< HEAD
             shifted[-i:] = y[c].iloc[len(y) - 1]
-            y['%s+%d' % (c, i)] = shifted
-=======
-            shifted[-i:] = y[c][len(y) - 1]
             y["%s+%d" % (c, i)] = shifted
->>>>>>> 4038e0c8
 
     res = y["goal"]
     for i in range(1, nr_actions):
@@ -87,13 +82,8 @@
     for i in range(1, nr_actions):
         for c in ["team_id", "goal", "owngoal"]:
             shifted = y[c].shift(-i)
-<<<<<<< HEAD
             shifted[-i:] = y[c].iloc[len(y) - 1]
-            y['%s+%d' % (c, i)] = shifted
-=======
-            shifted[-i:] = y[c][len(y) - 1]
             y["%s+%d" % (c, i)] = shifted
->>>>>>> 4038e0c8
 
     res = y["owngoal"]
     for i in range(1, nr_actions):
