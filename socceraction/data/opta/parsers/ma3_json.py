--- conflicted
+++ resolved
@@ -75,33 +75,6 @@
         game_date = assertget(match_info, "date")[0:10]
         game_time = assertget(match_info, "time")[0:8]
         game_datetime = f"{game_date}T{game_time}"
-<<<<<<< HEAD
-        # game_duration = assertget(match_details, "matchLengthMin"),
-        game_duration = match_details.get("matchLengthMin")
-        if game_duration is None:
-            game_duration = 93
-        return {
-            game_id: dict(
-                # Fields required by the base schema
-                game_id=game_id,
-                season_id=assertget(season, "id"),
-                competition_id=assertget(competition, "id"),
-                game_day=int(match_info["week"]) if "week" in match_info else None,
-                game_date=datetime.strptime(game_datetime, "%Y-%m-%dT%H:%M:%S"),
-                home_team_id=self._extract_team_id(contestant, "home"),
-                away_team_id=self._extract_team_id(contestant, "away"),
-                # Optional fields
-                home_score=home_score,
-                away_score=away_score,
-                duration=game_duration,
-                # referee=?
-                venue=assertget(venue, "shortName"),
-                # attendance=?
-                # home_manager=?
-                # away_manager=?
-            )
-        }
-=======
         venue = assertget(match_info, "venue")
         game_obj = dict(
             game_id=game_id,
@@ -124,7 +97,6 @@
                 game_obj["away_score"] = assertget(scores, "total")["away"]
 
         return {game_id: game_obj}
->>>>>>> 49881bd2
 
     def extract_teams(self) -> Dict[str, Dict[str, Any]]:
         """Return a dictionary with all available teams.
