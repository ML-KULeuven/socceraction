"""Opta event stream data to SPADL converter."""
from typing import Any, cast

import pandas as pd  # type: ignore
from pandera.typing import DataFrame

from . import config as spadlconfig
from .base import (
    _add_dribbles,
    _fix_clearances,
    _fix_direction_of_play,
    min_dribble_length,
)
from .schema import SPADLSchema


def convert_to_actions(events: pd.DataFrame, home_team_id: int) -> DataFrame[SPADLSchema]:
    """
    Convert Opta events to SPADL actions.

    Parameters
    ----------
    events : pd.DataFrame
        DataFrame containing Opta events from a single game.
    home_team_id : int
        ID of the home team in the corresponding game.

    Returns
    -------
    actions : pd.DataFrame
        DataFrame with corresponding SPADL actions.

    """
    actions = pd.DataFrame()

    actions['game_id'] = events.game_id
    actions['original_event_id'] = events.event_id.astype(object)
    actions['period_id'] = events.period_id

    actions['time_seconds'] = (
        60 * events.minute
        + events.second
        - ((events.period_id > 1) * 45 * 60)
        - ((events.period_id > 2) * 45 * 60)
        - ((events.period_id > 3) * 15 * 60)
        - ((events.period_id > 4) * 15 * 60)
    )
    actions['team_id'] = events.team_id
    actions['player_id'] = events.player_id

    for col in ['start_x', 'end_x']:
        actions[col] = events[col].clip(0, 100) / 100 * spadlconfig.field_length
    for col in ['start_y', 'end_y']:
        actions[col] = events[col].clip(0, 100) / 100 * spadlconfig.field_width

    actions['type_id'] = events[['type_name', 'outcome', 'qualifiers']].apply(_get_type_id, axis=1)
    actions['result_id'] = events[['type_name', 'outcome', 'qualifiers']].apply(
        _get_result_id, axis=1
    )
    actions['bodypart_id'] = events[['type_name', 'outcome', 'qualifiers']].apply(
        _get_bodypart_id, axis=1
    )

    actions = _fix_recoveries(actions, events.type_name)
    actions = _fix_unintentional_ball_touches(actions, events.type_name, events.outcome)
    actions = (
        actions[actions.type_id != spadlconfig.actiontypes.index('non_action')]
        .sort_values(['game_id', 'period_id', 'time_seconds'], kind='mergesort')
        .reset_index(drop=True)
    )
    actions = _fix_owngoals(actions)
    actions = _fix_direction_of_play(actions, home_team_id)
    actions = _fix_clearances(actions)
    actions = _fix_interceptions(actions)
    actions['action_id'] = range(len(actions))
    actions = _add_dribbles(actions)

    return cast(DataFrame[SPADLSchema], actions)


def _get_bodypart_id(args: tuple[str, bool, dict[int, Any]]) -> int:
    e, outcome, q = args
    if 15 in q or 3 in q or 168 in q:
        b = 'head'
    elif 21 in q:
        b = 'other'
    elif 20 in q:
        b = 'foot_right'
    elif 72 in q:
        b = 'foot_left'
<<<<<<< HEAD
    elif 21 in q:
=======
    elif 107 in q:  # throw-in
>>>>>>> 23be2f13
        b = 'other'
    else:
        if e in ['save', 'claim', 'punch', 'keeper pick-up']:
            b = 'other'
        else:
            b = 'foot'
    return spadlconfig.bodyparts.index(b)


def _get_result_id(args: tuple[str, bool, dict[int, Any]]) -> int:
    e, outcome, q = args
    if e == 'offside pass':
        r = 'offside'  # offside
    elif e == 'foul':
        r = 'fail'
    elif e in ['attempt saved', 'miss', 'post']:
        r = 'fail'
    elif e == 'goal':
        if 28 in q:
            r = 'owngoal'  # own goal, x and y must be switched
        else:
            r = 'success'
    elif e == 'ball touch':
        r = 'fail'
    elif outcome:
        r = 'success'
    else:
        r = 'fail'
    return spadlconfig.results.index(r)


def _get_type_id(args: tuple[str, bool, dict[int, Any]]) -> int:  # noqa: C901
    eventname, outcome, q = args
    fairplay = 238 in q
    if fairplay:
        a = 'non_action'
    elif eventname in ('pass', 'offside pass'):
        cross = 2 in q
        longball = 1 in q
        chipped = 155 in q
        freekick = 5 in q
        corner = 6 in q
        throw_in = 107 in q
        goalkick = 124 in q
        if throw_in:
            a = 'throw_in'
        elif freekick and (cross or longball or chipped):
            a = 'freekick_crossed'
        elif freekick:
            a = 'freekick_short'
        elif corner and cross:
            a = 'corner_crossed'
        elif corner:
            a = 'corner_short'
        elif cross:
            a = 'cross'
        elif goalkick:
            a = 'goalkick'
        else:
            a = 'pass'
    elif eventname == 'take on':
        a = 'take_on'
    elif eventname == 'foul' and outcome is False:
        a = 'foul'
    elif eventname == 'tackle':
        a = 'tackle'
    elif eventname in ('interception', 'blocked pass'):
        a = 'interception'
    elif eventname in ['miss', 'post', 'attempt saved', 'goal']:
        if 9 in q:
            a = 'shot_penalty'
        elif 26 in q:
            a = 'shot_freekick'
        else:
            a = 'shot'
    elif eventname == 'save':
        a = 'keeper_save'
    elif eventname == 'claim':
        a = 'keeper_claim'
    elif eventname == 'punch':
        a = 'keeper_punch'
    elif eventname == 'keeper pick-up':
        a = 'keeper_pick_up'
    elif eventname == 'clearance':
        a = 'clearance'
    elif eventname == 'ball touch' and outcome is False:
        a = 'bad_touch'
    else:
        a = 'non_action'
    return spadlconfig.actiontypes.index(a)


def _fix_owngoals(actions: pd.DataFrame) -> pd.DataFrame:
    owngoals_idx = (actions.result_id == spadlconfig.results.index('owngoal')) & (
        actions.type_id == spadlconfig.actiontypes.index('shot')
    )
    actions.loc[owngoals_idx, 'end_x'] = (
        spadlconfig.field_length - actions[owngoals_idx].end_x.values
    )
    actions.loc[owngoals_idx, 'end_y'] = (
        spadlconfig.field_width - actions[owngoals_idx].end_y.values
    )
    actions.loc[owngoals_idx, 'type_id'] = spadlconfig.actiontypes.index('bad_touch')
    return actions


def _fix_recoveries(df_actions: pd.DataFrame, opta_types: pd.Series) -> pd.DataFrame:
    """Convert ball recovery events to dribbles.

    This function converts the Opta 'ball recovery' event (type_id 49) into
    a dribble.

    Parameters
    ----------
    df_actions : pd.DataFrame
        Opta actions dataframe
    opta_types : pd.Series
        Original Opta event types

    Returns
    -------
    pd.DataFrame
        Opta event dataframe without any ball recovery events
    """
    df_actions_next = df_actions.shift(-1)
    df_actions_next = df_actions_next.mask(
        df_actions_next.type_id == spadlconfig.actiontypes.index('non_action')
    ).bfill()

    selector_recovery = opta_types == 'ball recovery'

    same_x = abs(df_actions["end_x"] - df_actions_next["start_x"]) < min_dribble_length
    same_y = abs(df_actions["end_y"] - df_actions_next["start_y"]) < min_dribble_length
    same_loc = same_x & same_y

    df_actions.loc[selector_recovery & ~same_loc, "type_id"] = spadlconfig.actiontypes.index(
        "dribble"
    )
    df_actions.loc[selector_recovery & same_loc, "type_id"] = spadlconfig.actiontypes.index(
        "non_action"
    )
    df_actions.loc[selector_recovery, ['end_x', 'end_y']] = df_actions_next.loc[
        selector_recovery, ['start_x', 'start_y']
    ].values

    return df_actions


def _fix_interceptions(df_actions: pd.DataFrame) -> pd.DataFrame:
    """Set the result of interceptions to 'fail' if they do not regain possession.

    Parameters
    ----------
    df_actions : pd.DataFrame
        Opta actions dataframe.

    Returns
    -------
    pd.DataFrame
        Opta event dataframe without any ball recovery events
    """
    mask_interception = df_actions.type_id == spadlconfig.actiontypes.index('interception')
    same_team = df_actions.team_id == df_actions.shift(-1).team_id
    df_actions.loc[mask_interception & ~same_team, 'result_id'] = spadlconfig.results.index('fail')
    return df_actions


def _fix_unintentional_ball_touches(
    df_actions: pd.DataFrame, opta_type: pd.Series, opta_outcome: pd.Series
) -> pd.DataFrame:
    """Discard unintentional ball touches.

    Passes that are deflected but still reach their target are registered as
    successful passes. The (unintentional) deflection is not recored as an
    action, because players should not be credited for it.

    Parameters
    ----------
    df_actions : pd.DataFrame
        Opta actions dataframe
    opta_type : pd.Series
        Original Opta event types
    opta_outcome : pd.Series
        Original Opta event outcomes

    Returns
    -------
    pd.DataFrame
        Opta event dataframe without any unintentional ball touches.
    """
    df_actions_next = df_actions.shift(-2)
    selector_deflected = (opta_type.shift(-1) == 'ball touch') & (opta_outcome.shift(-1))
    selector_same_team = df_actions["team_id"] == df_actions_next["team_id"]
    df_actions.loc[selector_deflected, ['end_x', 'end_y']] = df_actions_next.loc[
        selector_deflected, ['start_x', 'start_y']
    ].values
    df_actions.loc[
        selector_deflected & selector_same_team, "result_id"
    ] = spadlconfig.results.index("success")
    return df_actions<|MERGE_RESOLUTION|>--- conflicted
+++ resolved
@@ -88,11 +88,7 @@
         b = 'foot_right'
     elif 72 in q:
         b = 'foot_left'
-<<<<<<< HEAD
-    elif 21 in q:
-=======
     elif 107 in q:  # throw-in
->>>>>>> 23be2f13
         b = 'other'
     else:
         if e in ['save', 'claim', 'punch', 'keeper pick-up']:
